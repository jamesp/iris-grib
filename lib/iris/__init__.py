# (C) British Crown Copyright 2010 - 2015, Met Office
#
# This file is part of Iris.
#
# Iris is free software: you can redistribute it and/or modify it under
# the terms of the GNU Lesser General Public License as published by the
# Free Software Foundation, either version 3 of the License, or
# (at your option) any later version.
#
# Iris is distributed in the hope that it will be useful,
# but WITHOUT ANY WARRANTY; without even the implied warranty of
# MERCHANTABILITY or FITNESS FOR A PARTICULAR PURPOSE.  See the
# GNU Lesser General Public License for more details.
#
# You should have received a copy of the GNU Lesser General Public License
# along with Iris.  If not, see <http://www.gnu.org/licenses/>.
"""
A package for handling multi-dimensional data and associated metadata.

.. note ::

    The Iris documentation has further usage information, including
    a :ref:`user guide <user_guide_index>` which should be the first port of
    call for new users.

The functions in this module provide the main way to load and/or save
your data.

The :func:`load` function provides a simple way to explore data from
the interactive Python prompt. It will convert the source data into
:class:`Cubes <iris.cube.Cube>`, and combine those cubes into
higher-dimensional cubes where possible.

The :func:`load_cube` and :func:`load_cubes` functions are similar to
:func:`load`, but they raise an exception if the number of cubes is not
what was expected. They are more useful in scripts, where they can
provide an early sanity check on incoming data.

The :func:`load_raw` function is provided for those occasions where the
automatic combination of cubes into higher-dimensional cubes is
undesirable. However, it is intended as a tool of last resort! If you
experience a problem with the automatic combination process then please
raise an issue with the Iris developers.

To persist a cube to the file-system, use the :func:`save` function.

All the load functions share very similar arguments:

    * uris:
        Either a single filename/URI expressed as a string, or an
        iterable of filenames/URIs.

        Filenames can contain `~` or `~user` abbreviations, and/or
        Unix shell-style wildcards (e.g. `*` and `?`). See the
        standard library function :func:`os.path.expanduser` and
        module :mod:`fnmatch` for more details.

    * constraints:
        Either a single constraint, or an iterable of constraints.
        Each constraint can be either a CF standard name, an instance of
        :class:`iris.Constraint`, or an instance of
        :class:`iris.AttributeConstraint`.

        .. _constraint_egs:

        For example::

            # Load air temperature data.
            load_cube(uri, 'air_temperature')

            # Load data with a specific model level number.
            load_cube(uri, iris.Constraint(model_level_number=1))

            # Load data with a specific STASH code.
            load_cube(uri, iris.AttributeConstraint(STASH='m01s00i004'))

    * callback:
        A function to add metadata from the originating field and/or URI which
        obeys the following rules:

        1. Function signature must be: ``(cube, field, filename)``.
        2. Modifies the given cube inplace, unless a new cube is
           returned by the function.
        3. If the cube is to be rejected the callback must raise
           an :class:`iris.exceptions.IgnoreCubeException`.

        For example::

            def callback(cube, field, filename):
                # Extract ID from filenames given as: <prefix>__<exp_id>
                experiment_id = filename.split('__')[1]
                experiment_coord = iris.coords.AuxCoord(
                    experiment_id, long_name='experiment_id')
                cube.add_aux_coord(experiment_coord)

"""

from __future__ import (absolute_import, division, print_function)

import contextlib
import itertools
import logging
import os
import threading

import iris.config
import iris.cube
import iris._constraints
import iris.fileformats
import iris.io


# Iris revision.
<<<<<<< HEAD
__version__ = '1.9.0-DEV'
=======
__version__ = '1.8.0'
>>>>>>> 7501c657

# Restrict the names imported when using "from iris import *"
__all__ = ['load', 'load_cube', 'load_cubes', 'load_raw',
           'save', 'Constraint', 'AttributeConstraint', 'sample_data_path',
           'site_configuration', 'Future', 'FUTURE']


# When required, log the usage of Iris.
if iris.config.IMPORT_LOGGER:
    logging.getLogger(iris.config.IMPORT_LOGGER).info('iris %s' % __version__)


Constraint = iris._constraints.Constraint
AttributeConstraint = iris._constraints.AttributeConstraint


class Future(threading.local):
    """Run-time configuration controller."""

    def __init__(self, cell_datetime_objects=False, netcdf_promote=False,
                 strict_grib_load=False, netcdf_no_unlimited=False):
        """
        A container for run-time options controls.

        To adjust the values simply update the relevant attribute from
        within your code. For example::

            iris.FUTURE.cell_datetime_objects = True

        If Iris code is executed with multiple threads, note the values of
        these options are thread-specific.

        The option `cell_datetime_objects` controls whether the
        :meth:`iris.coords.Coord.cell()` method returns time coordinate
        values as simple numbers or as time objects with attributes for
        year, month, day, etc. In particular, this allows one to express
        certain time constraints using a simpler, more transparent
        syntax, such as::

            # To select all data defined at midday.
            Constraint(time=lambda cell: cell.point.hour == 12)

            # To ignore the 29th of February.
            Constraint(time=lambda cell: cell.point.day != 29 and
                                         cell.point.month != 2)

        For more details, see :ref:`using-time-constraints`.

        The option `netcdf_promote` controls whether the netCDF loader
        will expose variables which define reference surfaces for
        dimensionless vertical coordinates as independent Cubes.

        The option `strict_grib_load` controls whether GRIB files are
        loaded as Cubes using a new template-based conversion process.
        This new conversion process will raise an exception when it
        encounters a GRIB message which uses a template not supported
        by the conversion.

        The option `netcdf_no_unlimited`, when True, changes the
        behaviour of the netCDF saver, such that no dimensions are set to
        unlimited.  The current default is that the leading dimension is
        unlimited unless otherwise specified.

        """
        self.__dict__['cell_datetime_objects'] = cell_datetime_objects
        self.__dict__['netcdf_promote'] = netcdf_promote
        self.__dict__['strict_grib_load'] = strict_grib_load
        self.__dict__['netcdf_no_unlimited'] = netcdf_no_unlimited

    def __repr__(self):
        msg = ('Future(cell_datetime_objects={}, netcdf_promote={}, '
               'strict_grib_load={}, netcdf_no_unlimited={})')
        return msg.format(self.cell_datetime_objects, self.netcdf_promote,
                          self.strict_grib_load, self.netcdf_no_unlimited)

    def __setattr__(self, name, value):
        if name not in self.__dict__:
            msg = "'Future' object has no attribute {!r}".format(name)
            raise AttributeError(msg)
        self.__dict__[name] = value

    @contextlib.contextmanager
    def context(self, **kwargs):
        """
        Return a context manager which allows temporary modification of
        the option values for the active thread.

        On entry to the `with` statement, all keyword arguments are
        applied to the Future object. On exit from the `with`
        statement, the previous state is restored.

        For example::

            with iris.FUTURE.context():
                iris.FUTURE.cell_datetime_objects = True
                # ... code which expects time objects

        Or more concisely::

            with iris.FUTURE.context(cell_datetime_objects=True):
                # ... code which expects time objects

        """
        # Save the current context
        current_state = self.__dict__.copy()
        # Update the state
        for name, value in kwargs.iteritems():
            setattr(self, name, value)
        try:
            yield
        finally:
            # Return the state
            self.__dict__.clear()
            self.__dict__.update(current_state)


#: Object containing all the Iris run-time options.
FUTURE = Future()


# Initialise the site configuration dictionary.
#: Iris site configuration dictionary.
site_configuration = {}

try:
    from iris.site_config import update as _update
except ImportError:
    pass
else:
    _update(site_configuration)


def _generate_cubes(uris, callback, constraints):
    """Returns a generator of cubes given the URIs and a callback."""
    if isinstance(uris, basestring):
        uris = [uris]

    # Group collections of uris by their iris handler
    # Create list of tuples relating schemes to part names
    uri_tuples = sorted(iris.io.decode_uri(uri) for uri in uris)

    for scheme, groups in (itertools.groupby(uri_tuples, key=lambda x: x[0])):
        # Call each scheme handler with the appropriate URIs
        if scheme == 'file':
            part_names = [x[1] for x in groups]
            for cube in iris.io.load_files(part_names, callback, constraints):
                yield cube
        elif scheme in ['http', 'https']:
            urls = [':'.join(x) for x in groups]
            for cube in iris.io.load_http(urls, callback):
                yield cube
        else:
            raise ValueError('Iris cannot handle the URI scheme: %s' % scheme)


def _load_collection(uris, constraints=None, callback=None):
    try:
        cubes = _generate_cubes(uris, callback, constraints)
        result = iris.cube._CubeFilterCollection.from_cubes(cubes, constraints)
    except EOFError as e:
        raise iris.exceptions.TranslationError(
            "The file appears empty or incomplete: {!r}".format(e.message))
    return result


def load(uris, constraints=None, callback=None):
    """
    Loads any number of Cubes for each constraint.

    For a full description of the arguments, please see the module
    documentation for :mod:`iris`.

    Args:

    * uris:
        One or more filenames/URIs.

    Kwargs:

    * constraints:
        One or more constraints.
    * callback:
        A modifier/filter function.

    Returns:
        An :class:`iris.cube.CubeList`.

    """
    return _load_collection(uris, constraints, callback).merged().cubes()


def load_cube(uris, constraint=None, callback=None):
    """
    Loads a single cube.

    For a full description of the arguments, please see the module
    documentation for :mod:`iris`.

    Args:

    * uris:
        One or more filenames/URIs.

    Kwargs:

    * constraints:
        A constraint.
    * callback:
        A modifier/filter function.

    Returns:
        An :class:`iris.cube.Cube`.

    """
    constraints = iris._constraints.list_of_constraints(constraint)
    if len(constraints) != 1:
        raise ValueError('only a single constraint is allowed')

    cubes = _load_collection(uris, constraints, callback).merged().cubes()

    try:
        cube = cubes.merge_cube()
    except iris.exceptions.MergeError as e:
        raise iris.exceptions.ConstraintMismatchError(str(e))
    except ValueError:
        raise iris.exceptions.ConstraintMismatchError('no cubes found')

    return cube


def load_cubes(uris, constraints=None, callback=None):
    """
    Loads exactly one Cube for each constraint.

    For a full description of the arguments, please see the module
    documentation for :mod:`iris`.

    Args:

    * uris:
        One or more filenames/URIs.

    Kwargs:

    * constraints:
        One or more constraints.
    * callback:
        A modifier/filter function.

    Returns:
        An :class:`iris.cube.CubeList`.

    """
    # Merge the incoming cubes
    collection = _load_collection(uris, constraints, callback).merged()

    # Make sure we have exactly one merged cube per constraint
    bad_pairs = filter(lambda pair: len(pair) != 1, collection.pairs)
    if bad_pairs:
        fmt = '   {} -> {} cubes'
        bits = [fmt.format(pair.constraint, len(pair)) for pair in bad_pairs]
        msg = '\n' + '\n'.join(bits)
        raise iris.exceptions.ConstraintMismatchError(msg)

    return collection.cubes()


def load_raw(uris, constraints=None, callback=None):
    """
    Loads non-merged cubes.

    This function is provided for those occasions where the automatic
    combination of cubes into higher-dimensional cubes is undesirable.
    However, it is intended as a tool of last resort! If you experience
    a problem with the automatic combination process then please raise
    an issue with the Iris developers.

    For a full description of the arguments, please see the module
    documentation for :mod:`iris`.

    Args:

    * uris:
        One or more filenames/URIs.

    Kwargs:

    * constraints:
        One or more constraints.
    * callback:
        A modifier/filter function.

    Returns:
        An :class:`iris.cube.CubeList`.

    """
    return _load_collection(uris, constraints, callback).cubes()


save = iris.io.save


def sample_data_path(*path_to_join):
    """Given the sample data resource, returns the full path to the file."""
    return os.path.join(iris.config.SAMPLE_DATA_DIR, *path_to_join)<|MERGE_RESOLUTION|>--- conflicted
+++ resolved
@@ -111,11 +111,7 @@
 
 
 # Iris revision.
-<<<<<<< HEAD
 __version__ = '1.9.0-DEV'
-=======
-__version__ = '1.8.0'
->>>>>>> 7501c657
 
 # Restrict the names imported when using "from iris import *"
 __all__ = ['load', 'load_cube', 'load_cubes', 'load_raw',
